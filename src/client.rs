use crate::{RequestError, ResponseError};
use http::header::CONTENT_TYPE;
use http::{Request, Response, Uri};
use url::form_urlencoded;

pub use crate::smart_screen::smart_screen_request;
pub use crate::smart_screen::smart_screen_result;
pub use crate::smart_screen::ApiSmartScreenResponse;
pub use crate::smart_screen::ApiSmartScreenResponseSentiment;

<<<<<<< HEAD
fn bool_to_str(value: bool) -> &'static str {
    match value {
        true => "true",
        false => "false",
    }
=======
    #[error(transparent)]
    HTTP(#[from] http::Error),
}

#[derive(thiserror::Error, Debug)]
#[allow(clippy::upper_case_acronyms)]
pub enum ResponseError {
    #[error("The response status was invalid: {0}")]
    HttpStatus(http::StatusCode),
    #[error(transparent)]
    Deserialize(#[from] serde_json::Error),
    #[error("Missing field {0} in response")]
    MissingField(String),
    #[error("Invalid field {0} in response")]
    InvalidField(String),
    #[error("The API key passed was not valid: {0}")]
    InvalidApiKey(String),
    #[error("The API key passed is inactive or has been revoked: {0}")]
    InactiveApiKey(String),
    #[error("API Key was not included in request: {0}")]
    MissingApiKey(String),
    #[error("The requested service is temporarily unavailable: {0}")]
    ServiceUnavailable(String),
    #[error("Unknown error code returned: {0} {1}")]
    UnknownErr(String, String),
    #[error("Non ok stat returned: {0}")]
    NonOkStat(String),
    #[error("Got mis matched method in response, got: {0} expected: {1}")]
    MisMatchedMethod(String, String),
>>>>>>> 0cc84e4f
}

#[derive(Clone, Copy)]
pub enum Region {
    Europe,
    Us,
    Asia,
    Es,
}

<<<<<<< HEAD
#[derive(Clone)]
=======
#[derive(Eq, PartialEq)]
>>>>>>> 0cc84e4f
pub enum Method {
    /// webpurify.live.check
    Check,
    /// webpurify.live.replace
    Replace(String),
    /// webpurify.live.smartscreen
    SmartScreen(String, bool, bool),
}

<<<<<<< HEAD
pub(crate) fn api_url_by_region(region: Region) -> String {
=======
impl Method {
    fn method_str(&self) -> &'static str {
        match self {
            Method::Check => "webpurify.live.check",
            Method::Replace(_) => "webpurify.live.replace",
        }
    }
}

fn api_url_by_region(region: Region) -> String {
>>>>>>> 0cc84e4f
    match region {
        Region::Us => "https://api1.webpurify.com/services/rest/",
        Region::Europe => "https://api1-eu.webpurify.com/services/rest/",
        Region::Asia => "https://api1-ap.webpurify.com/services/rest/",
        Region::Es => "https://es-api.webpurify.net/services/rest/",
    }
    .to_string()
}

/// method: Which method should we use on matched strings?
///     Check - returns 1 if profanity is found, otherwise 0
///     Replace - returns 1 if profanity if found and replaces
pub fn query_string(api_key: &str, text: &str, method: Method) -> String {
<<<<<<< HEAD
    let method_str = match method {
        Method::Check => "webpurify.live.check".to_string(),
        Method::Replace(_) => "webpurify.live.replace".to_string(),
        // TODO(mathias): Change to actually convey meaning about the args (text, sentiment, topics)
        Method::SmartScreen(_, _, _) => "webpurify.live.smartscreen".to_string(),
    };
=======
    let method_str = method.method_str();
>>>>>>> 0cc84e4f

    let mut serializer = form_urlencoded::Serializer::new(String::new());
    let qs = serializer
        .append_pair("format", "json")
        .append_pair("api_key", api_key)
        .append_pair("text", text)
        .append_pair("method", &method_str)
        .append_pair("semail", "1")
        .append_pair("slink", "1")
        .append_pair("rsp", "1")
        .append_pair("sphone", "1");

    if let Method::Replace(replace_with) = method.clone() {
        qs.append_pair("replacesymbol", &replace_with);
    }

    if let Method::SmartScreen(replace_with, sentiment, topics) = method {
        let sentiment_str = bool_to_str(sentiment);
        let topics_str = bool_to_str(topics);
        qs.append_pair("replacesymbol", &replace_with);
        qs.append_pair("sentiment", sentiment_str);
        qs.append_pair("topics", topics_str);
    }

    qs.finish()
}

pub fn into_uri<U: TryInto<Uri>>(uri: U) -> Result<Uri, RequestError> {
    uri.try_into().map_err(|_err| RequestError::InvalidUri)
}

pub(crate) fn request_builder(api_uri: String) -> Result<Request<Vec<u8>>, RequestError> {
    let request_builder = Request::builder()
        .method("POST")
        .uri(into_uri(api_uri)?)
        .header(CONTENT_TYPE, "application/json");

    let req = request_builder.body(vec![])?;
    Ok(req)
}

/// `WebPurify` returns the number of matched profanities, PII etc.
/// This function only returns a request object, you need to do the actual HTTP request yourself.
///
/// Extend the function when more languages are required.
/// Documentation: <https://www.webpurify.com/documentation/additional/language/>
///
/// # Arguments
///
/// * `api_key` - a string slice that holds your `WebPurify` API Key
///
/// * `region` - the regional `WebPurify` API to use
///
/// * `text` - a string slice to be checked by `WebPurify`
///
/// # Examples
/// ```
/// use tame_webpurify::client;
/// let res = client::profanity_check_request("some-api-key", client::Region::Europe, "my filthy user-input string");
/// ```
pub fn profanity_check_request(
    api_key: &str,
    region: Region,
    text: &str,
) -> Result<Request<Vec<u8>>, RequestError> {
    let qs = query_string(api_key, text, Method::Check);
    let api_uri = format!("{}?{}", api_url_by_region(region), qs);

    let req = request_builder(api_uri)?;
    Ok(req)
}

/// `WebPurify` replaces matched profanities, PII etc with a given symbol.
/// This function only returns a request object, you need to do the actual HTTP request yourself.
///
/// Extend the function when more languages are required.
/// Documentation: <https://www.webpurify.com/documentation/additional/language/>
///
/// # Arguments
///
/// * `api_key` - a string slice that holds your `WebPurify` API Key
///
/// * `region` - the regional `WebPurify` API to use
///
/// * `text` - a string slice you want to be moderated by `WebPurify`
///
/// * `replace_text` - a string slice to replace profanities in `text` with
///
/// # Examples
/// ```
/// use tame_webpurify::client;
/// let res = client::profanity_replace_request("some-api-key", client::Region::Europe, "my filthy user-input string", "*");
/// ```
pub fn profanity_replace_request(
    api_key: &str,
    region: Region,
    text: &str,
    replace_text: &str,
) -> Result<Request<Vec<u8>>, RequestError> {
    let qs = query_string(api_key, text, Method::Replace(replace_text.to_string()));
    let api_uri = format!("{}?{}", api_url_by_region(region), qs);

    let req = request_builder(api_uri)?;
    Ok(req)
}

#[derive(serde::Deserialize)]
struct ApiResponse {
    rsp: ApiResponseRsp,
}

#[derive(serde::Deserialize)]
struct ApiResponseRsp {
    #[serde(rename = "@attributes")]
    attributes: ApiResponseRspAttributes,
    err: Option<ApiResponseErr>,
    method: Option<String>,
    found: Option<String>,
    text: Option<String>,
}

#[derive(serde::Deserialize)]
struct ApiResponseRspAttributes {
    stat: String,
}

#[derive(serde::Deserialize)]
struct ApiResponseErr {
    #[serde(rename = "@attributes")]
    attributes: ApiResponseErrAttributes,
}

#[derive(serde::Deserialize)]
struct ApiResponseErrAttributes {
    code: String,
    msg: String,
}

fn parse_response<T>(response: Response<T>, method: Method) -> Result<ApiResponse, ResponseError>
where
    T: AsRef<[u8]>,
{
    if !response.status().is_success() {
        return Err(ResponseError::HttpStatus(response.status()));
    }

    let body = response.body();
    let api_response: ApiResponse = serde_json::from_slice(body.as_ref())?;

    if let Some(ApiResponseErr {
        attributes: ApiResponseErrAttributes { code, msg },
    }) = api_response.rsp.err
    {
        let err = match code.as_str() {
            "100" => ResponseError::InvalidApiKey(msg),
            "101" => ResponseError::InactiveApiKey(msg),
            "102" => ResponseError::MissingApiKey(msg),
            "103" => ResponseError::ServiceUnavailable(msg),
            _ => ResponseError::UnknownErr(code, msg),
        };
        return Err(err);
    }

    if !api_response.rsp.attributes.stat.eq("ok") {
        return Err(ResponseError::NonOkStat(api_response.rsp.attributes.stat));
    }

    if !api_response
        .rsp
        .method
        .as_ref()
        .map(|s| s.as_str())
        .eq(&Some(method.method_str()))
    {
        return Err(ResponseError::MisMatchedMethod(
            api_response.rsp.method.unwrap_or_default(),
            method.method_str().to_owned(),
        ));
    }

    Ok(api_response)
}
/// Returns the number of profanities, PII etc `WebPurify` matched in the input string.
///
/// # Arguments
///
/// * `response` - a response object from the `WebPurify` `check` API call
///
pub fn profanity_check_result<T>(response: Response<T>) -> Result<u32, ResponseError>
where
    T: AsRef<[u8]>,
{
    let response = parse_response(response, Method::Check)?;

    let found: u32 = response
        .rsp
        .found
        .ok_or_else(|| ResponseError::MissingField("found".to_owned()))
        .and_then(|found| {
            found
                .parse()
                .map_err(|_err| ResponseError::InvalidField("found".to_owned()))
        })?;

    Ok(found)
}

/// Returns the sanitized string from a response object.
///
/// # Arguments
///
/// * `response` - a response object from the `WebPurify` `replace` API call
///
pub fn profanity_replace_result<T>(response: Response<T>) -> Result<String, ResponseError>
where
    T: AsRef<[u8]>,
{
    let response = parse_response(response, Method::Replace("".to_owned()))?; // TODO It is inconvenient to pass in the replace char here

    match response.rsp.text {
        Some(text) => Ok(text),
        None => Err(ResponseError::MissingField("text".to_owned())),
    }
}

#[cfg(test)]
mod test {
    use std::error::Error;

    use crate::client;
    use http::Request;
    use http::Response;
    use http::StatusCode;

    fn uri_contains(req: &Request<Vec<u8>>, needle: &str) -> bool {
        req.uri().to_string().contains(needle)
    }

    #[test]
    fn qs_encoding() {
        assert_eq!(
            client::query_string("abcd", "hi there", client::Method::Check),
            "format=json&api_key=abcd&text=hi+there&method=webpurify.live.check&semail=1&slink=1&rsp=1&sphone=1"
        );
    }

    #[test]
    fn check_request() {
        let region = client::Region::Europe;
        let req = client::profanity_check_request("abcd", region, "hi there");
        assert_eq!(
            req.unwrap().uri(),
            "https://api1-eu.webpurify.com/services/rest/?format=json&api_key=abcd&text=hi+there&method=webpurify.live.check&semail=1&slink=1&rsp=1&sphone=1"
        );
    }

    #[test]
    fn check_result() -> Result<(), Box<dyn Error>> {
        let response_found = |found: u32| {
            let body = format!("{{\"rsp\":{{\"@attributes\":{{\"stat\":\"ok\",\"rsp\":\"0.0072040557861328\"}},\"method\":\"webpurify.live.check\",\"format\":\"rest\",\"found\":\"{found}\",\"api_key\":\"123\"}}}}");
            Response::builder()
                .status(StatusCode::OK)
                .body(body.as_bytes().to_vec())
        };
        let result = client::profanity_check_result(response_found(3)?)?;
        assert_eq!(result, 3);
        let result = client::profanity_check_result(response_found(0)?)?;
        assert_eq!(result, 0);
        Ok(())
    }

    #[test]
    fn check_result_missing_found() -> Result<(), Box<dyn Error>> {
        let body = format!("{{\"rsp\":{{\"@attributes\":{{\"stat\":\"ok\",\"rsp\":\"0.0072040557861328\"}},\"method\":\"webpurify.live.check\",\"format\":\"rest\",\"api_key\":\"123\"}}}}");
        let response = Response::builder()
            .status(StatusCode::OK)
            .body(body.as_bytes().to_vec());
        let result = client::profanity_check_result(response?);
        assert!(result.is_err());
        Ok(())
    }

    #[test]
    fn replace_request() {
        let region = client::Region::Europe;
        let res_req = client::profanity_replace_request("abcd", region, "hi there", "*");
        let req = res_req.unwrap();
        assert!(uri_contains(&req, "method=webpurify.live.replace"));
        assert!(uri_contains(&req, "replacesymbol=*"));
        assert!(uri_contains(&req, "text=hi+there"));
    }

    #[test]
    fn replace_result() -> Result<(), Box<dyn Error>> {
        let body = b"{\"rsp\":{\"@attributes\":{\"stat\":\"ok\",\"rsp\":\"0.018898963928223\"},\"method\":\"webpurify.live.replace\",\"format\":\"rest\",\"found\":\"3\",\"text\":\"foo\",\"api_key\":\"123\"}}";
        let response = Response::builder()
            .status(StatusCode::OK)
            .body((*body).into_iter().collect::<Vec<_>>())?;
        let result = client::profanity_replace_result(response)?;

        assert_eq!(result, "foo".to_owned());
        Ok(())
    }

    #[test]
    fn replace_result_missing_found() -> Result<(), Box<dyn Error>> {
        let body = b"{\"rsp\":{\"@attributes\":{\"stat\":\"ok\",\"rsp\":\"0.018898963928223\"},\"method\":\"webpurify.live.replace\",\"format\":\"rest\",\"text\":\"foo\",\"api_key\":\"123\"}}";
        let response = Response::builder()
            .status(StatusCode::OK)
            .body((*body).into_iter().collect::<Vec<_>>())?;
        let result = client::profanity_replace_result(response)?;

        assert_eq!(result, "foo".to_owned());
        Ok(())
    }

    #[test]
    fn response_errors() -> Result<(), Box<dyn Error>> {
        let response = |code: u32| {
            let body = format!("{{\"rsp\":{{\"@attributes\":{{\"stat\":\"fail\"}},\"err\":{{\"@attributes\":{{\"code\":\"{code}\",\"msg\":\"Msg\"}}}},\"text\":\"text\"}}}}");
            Response::builder()
                .status(StatusCode::OK)
                .body(body.as_bytes().to_vec())
        };

        for (code, err) in [
            (100, client::ResponseError::InvalidApiKey("Msg".to_owned())),
            (101, client::ResponseError::InactiveApiKey("Msg".to_owned())),
            (102, client::ResponseError::MissingApiKey("Msg".to_owned())),
            (
                103,
                client::ResponseError::ServiceUnavailable("Msg".to_owned()),
            ),
            (
                999,
                client::ResponseError::UnknownErr("999".to_owned(), "Msg".to_owned()),
            ),
        ] {
            let result = client::profanity_replace_result(response(code)?);
            let result_err = result.err().expect("Expected error");
            assert!(
                std::mem::discriminant(&result_err) == std::mem::discriminant(&err),
                "Expected error: {:?} but got: {:?}",
                err,
                result_err
            );
        }

        Ok(())
    }

    #[test]
    fn mismatched_response_methods() -> Result<(), Box<dyn Error>> {
        // Check treated as replace result
        let body = format!("{{\"rsp\":{{\"@attributes\":{{\"stat\":\"ok\",\"rsp\":\"0.0072040557861328\"}},\"method\":\"webpurify.live.check\",\"format\":\"rest\",\"found\":\"1\",\"api_key\":\"123\"}}}}");
        let response = Response::builder()
            .status(StatusCode::OK)
            .body(body.as_bytes().to_vec());
        let result = client::profanity_replace_result(response?);
        assert!(result.is_err());

        // Replace treated as check result
        let body = b"{\"rsp\":{\"@attributes\":{\"stat\":\"ok\",\"rsp\":\"0.018898963928223\"},\"method\":\"webpurify.live.replace\",\"format\":\"rest\",\"found\":\"3\",\"text\":\"foo\",\"api_key\":\"123\"}}";
        let response = Response::builder()
            .status(StatusCode::OK)
            .body((*body).into_iter().collect::<Vec<_>>())?;
        let result = client::profanity_check_result(response);
        assert!(result.is_err());

        Ok(())
    }
}<|MERGE_RESOLUTION|>--- conflicted
+++ resolved
@@ -1,4 +1,5 @@
-use crate::{RequestError, ResponseError};
+use crate::RequestError;
+use crate::ResponseError;
 use http::header::CONTENT_TYPE;
 use http::{Request, Response, Uri};
 use url::form_urlencoded;
@@ -8,43 +9,11 @@
 pub use crate::smart_screen::ApiSmartScreenResponse;
 pub use crate::smart_screen::ApiSmartScreenResponseSentiment;
 
-<<<<<<< HEAD
 fn bool_to_str(value: bool) -> &'static str {
     match value {
         true => "true",
         false => "false",
     }
-=======
-    #[error(transparent)]
-    HTTP(#[from] http::Error),
-}
-
-#[derive(thiserror::Error, Debug)]
-#[allow(clippy::upper_case_acronyms)]
-pub enum ResponseError {
-    #[error("The response status was invalid: {0}")]
-    HttpStatus(http::StatusCode),
-    #[error(transparent)]
-    Deserialize(#[from] serde_json::Error),
-    #[error("Missing field {0} in response")]
-    MissingField(String),
-    #[error("Invalid field {0} in response")]
-    InvalidField(String),
-    #[error("The API key passed was not valid: {0}")]
-    InvalidApiKey(String),
-    #[error("The API key passed is inactive or has been revoked: {0}")]
-    InactiveApiKey(String),
-    #[error("API Key was not included in request: {0}")]
-    MissingApiKey(String),
-    #[error("The requested service is temporarily unavailable: {0}")]
-    ServiceUnavailable(String),
-    #[error("Unknown error code returned: {0} {1}")]
-    UnknownErr(String, String),
-    #[error("Non ok stat returned: {0}")]
-    NonOkStat(String),
-    #[error("Got mis matched method in response, got: {0} expected: {1}")]
-    MisMatchedMethod(String, String),
->>>>>>> 0cc84e4f
 }
 
 #[derive(Clone, Copy)]
@@ -55,11 +24,7 @@
     Es,
 }
 
-<<<<<<< HEAD
-#[derive(Clone)]
-=======
-#[derive(Eq, PartialEq)]
->>>>>>> 0cc84e4f
+#[derive(Clone, Eq, PartialEq)]
 pub enum Method {
     /// webpurify.live.check
     Check,
@@ -69,20 +34,17 @@
     SmartScreen(String, bool, bool),
 }
 
-<<<<<<< HEAD
-pub(crate) fn api_url_by_region(region: Region) -> String {
-=======
 impl Method {
     fn method_str(&self) -> &'static str {
         match self {
             Method::Check => "webpurify.live.check",
             Method::Replace(_) => "webpurify.live.replace",
+            Method::SmartScreen(_, _, _) => "webpurify.live.smartscreen",
         }
     }
 }
 
-fn api_url_by_region(region: Region) -> String {
->>>>>>> 0cc84e4f
+pub(crate) fn api_url_by_region(region: Region) -> String {
     match region {
         Region::Us => "https://api1.webpurify.com/services/rest/",
         Region::Europe => "https://api1-eu.webpurify.com/services/rest/",
@@ -96,16 +58,7 @@
 ///     Check - returns 1 if profanity is found, otherwise 0
 ///     Replace - returns 1 if profanity if found and replaces
 pub fn query_string(api_key: &str, text: &str, method: Method) -> String {
-<<<<<<< HEAD
-    let method_str = match method {
-        Method::Check => "webpurify.live.check".to_string(),
-        Method::Replace(_) => "webpurify.live.replace".to_string(),
-        // TODO(mathias): Change to actually convey meaning about the args (text, sentiment, topics)
-        Method::SmartScreen(_, _, _) => "webpurify.live.smartscreen".to_string(),
-    };
-=======
     let method_str = method.method_str();
->>>>>>> 0cc84e4f
 
     let mut serializer = form_urlencoded::Serializer::new(String::new());
     let qs = serializer
