--- conflicted
+++ resolved
@@ -393,7 +393,6 @@
     }
 
     #[test]
-<<<<<<< HEAD
     fn replace_result_missing_found() -> Result<(), Box<dyn Error>> {
         let body = b"{\"rsp\":{\"@attributes\":{\"stat\":\"ok\",\"rsp\":\"0.018898963928223\"},\"method\":\"webpurify.live.replace\",\"format\":\"rest\",\"text\":\"foo\",\"api_key\":\"123\"}}";
         let response = Response::builder()
@@ -402,7 +401,10 @@
         let result = client::profanity_replace_result(response)?;
 
         assert_eq!(result, "foo".to_owned());
-=======
+        Ok(())
+    }
+
+    #[test]
     fn smart_screen_request() -> Result<(), Box<dyn Error>> {
         let region = client::Region::Europe;
         let req = client::smart_screen_request("abcd", region, "hi there", "*")?;
@@ -443,7 +445,6 @@
                 }])
             }
         );
->>>>>>> 32d503bb
         Ok(())
     }
 }